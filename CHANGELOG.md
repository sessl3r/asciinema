# asciinema changelog

<<<<<<< HEAD
## 2.1.0 (2021-10-02)

* Ability to pause/resume terminal capture with `C-\` key shortcut
* Desktop notifications - only for the above pause feature at the moment
* Removed dependency on tput/ncurses (thanks @arp242 / Martin Tournoij!)
* ASCIINEMA_REC env var is back (thanks @landonb / Landon Bouma!)
* Terminal answerbacks (CSI 6 n) in `asciinema cat` are now hidden (thanks @djpohly / Devin J. Pohly!)
* Codeset detection works on HP-UX now (thanks @michael-o / Michael Osipov!)
* Attempt at recording to existing file suggests use of `--overwrite` option now
* Upload for users with very long `$USER` is fixed
* Added official support for Python 3.8 and 3.9
* Dropped official support for EOL-ed Python 3.4 and 3.5
=======
## 2.2.0 (2022-05-07)

* Added official support for Python 3.8, 3.9, 3.10
* Dropped official support for Python 3.5
* Added `--cols` / `--rows` options for overriding size of pseudo-terminal reported to recorded program
* Improved behaviour of `--append` when output file doesn't exist
* Keyboard input is now explicitly read from a TTY device in addition to stdin (when stdin != TTY)
* Recorded program output is now explicitly written to a TTY device instead of stdout
* Dash char (`-`) can now be passed as output filename to write asciicast to stdout
* Diagnostic messages are now printed to stderr (without colors when stderr != TTY)
* Improved robustness of writing asciicast to named pipes
* Lots of codebase modernizations (many thanks to Davis @djds Schirmer!)
* Many other internal refactorings

## 2.1.0 (2021-10-02)

* Ability to pause/unpause recording session with ctrl+\
* Desktop notifications (for pause/unpause)
* Configurable hotkeys for recording and playback
* Fixed ASCIINEMA_REC env var setting for recording session
* Fixed codeset detection on HP-UX
* Fixed encoding of basic auth header for upload to asciinema server
* `--overwrite` option is now suggested when dest file exists
* Terminal answerbacks are now captured by `asciinema cat`
>>>>>>> 76303b29
* Internal refactorings

## 2.0.2 (2019-01-12)

* Official support for Python 3.7
* Recording is now possible on US-ASCII locale (thanks Jean-Philippe @jpouellet Ouellet!)
* Improved Android support (thanks Fredrik @fornwall Fornwall!)
* Possibility of programatic recording with `asciinema.record_asciicast` function
* Uses new JSON response format added recently to asciinema-server
* Tweaked message about how to stop recording (thanks Bachynin @vanyakosmos Ivan!)
* Added proper description and other metadata to Python package (thanks @Crestwave!)

## 2.0.1 (2018-04-04)

* Fixed example in asciicast v2 format doc (thanks Josh "@anowlcalledjosh" Holland!)
* Replaced deprecated `encodestring` (since Python 3.1) with `encodebytes` (thanks @delirious-lettuce!)
* Fixed location of config dir (you can `mv ~/.asciinema ~/.config/asciinema`)
* Internal refactorings

## 2.0 (2018-02-10)

This major release brings many new features, improvements and bugfixes. The most
notable ones:

* new [asciicast v2 file format](doc/asciicast-v2.md)
* recording and playback of arbitrarily long session with minimal memory usage
* ability to live-stream via UNIX pipe: `asciinema rec unix.pipe` + `asciinema play unix.pipe` in second terminal tab/window
* optional stdin recording (`asciinema rec --stdin`)
* appending to existing recording (`asciinema rec --append <filename>`)
* raw recording mode, storing only stdout bytes (`asciinema rec --raw <filename>`)
* environment variable white-listing (`asciinema rec --env="VAR1,VAR2..."`)
* toggling pause in `asciinema play` by <kbd>Space</kbd>
* stepping through a recording one frame at a time with <kbd>.</kbd> (when playback paused)
* new `asciinema cat <filename>` command to dump full output of the recording
* playback from new IPFS URL scheme: `dweb:/ipfs/` (replaces `fs:/`)
* lots of other bugfixes and improvements
* dropped official support for Python 3.3 (although it still works on 3.3)

## 1.4.0 (2017-04-11)

* Dropped distutils fallback in setup.py - setuptools required now (thanks Jakub "@jakubjedelsky" Jedelsky!)
* Dropped official support for Python 3.2 (although it still works on 3.2)
* New `--speed` option for `asciinema play` (thanks Bastiaan "@bastiaanb" Bakker!)
* Ability to set API token via `ASCIINEMA_API_TOKEN` env variable (thanks Samantha "@samdmarshall" Marshall!)
* Improved shutdown on more signals: CHLD, HUP, TERM, QUIT (thanks Richard "@typerlc"!)
* Fixed stdin handling during playback via `asciinema play`

## 1.3.0 (2016-07-13)

This release brings back the original Python implementation of asciinema. It's
based on 0.9.8 codebase and adds all features and bug fixes that have been
implemented in asciinema's Go version between 0.9.8 and 1.2.0.

Other notable changes:

* Zero dependencies! (other than Python 3)
* Fixed crash when resizing terminal window during recording (#167)
* Fixed upload from IPv6 hosts (#94)
* Improved UTF-8 charset detection (#160)
* `-q/--quiet` option can be saved in config file now
* Final "logout" (produced by csh) is now removed from recorded stdout
* `rec` command now tries to write to target path before starting recording

## 1.2.0 (2016-02-22)

* Added playback from stdin: `cat demo.json | asciinema play -`
* Added playback from IPFS: `asciinema play ipfs:/ipfs/QmcdXYJp6e4zNuimuGeWPwNMHQdxuqWmKx7NhZofQ1nw2V`
* Added playback from asciicast page URL: `asciinema play https://asciinema.org/a/22124`
* `-q/--quiet` option added to `rec` command
* Fixed handling of partial UTF-8 sequences in recorded stdout
* Final "exit" is now removed from recorded stdout
* Longer operations like uploading/downloading show "spinner"

## 1.1.1 (2015-06-21)

* Fixed putting terminal in raw mode (fixes ctrl-o in nano)

## 1.1.0 (2015-05-25)

* `--max-wait` option is now also available for `play` command
* Added support for compilation on FreeBSD
* Improved locale/charset detection
* Improved upload error messages
* New config file location (with backwards compatibility)

## 1.0.0 (2015-03-12)

* `--max-wait` and `--yes` options can be saved in config file
* Support for displaying warning messages returned from API
* Also, see changes for 1.0.0 release candidates below

## 1.0.0.rc2 (2015-03-08)

* All dependencies are vendored now in Godeps dir
* Help message includes all commands with their possible options
* `-y` and `-t` options have longer alternatives: `--yes`, `--title`
* `--max-wait` option has shorter alternative: `-w`
* Import paths changed to `github.com/asciinema/asciinema` due to repository
  renaming
* `-y` also suppresess "please resize terminal" prompt

## 1.0.0.rc1 (2015-03-02)

* New [asciicast file format](doc/asciicast-v1.md)
* `rec` command can now record to file
* New commands: `play <filename>` and `upload <filename>`
* UTF-8 native locale is now required
* Added handling of status 413 and 422 by printing user friendly message

## 0.9.9 (2014-12-17)

* Rewritten in Go
* License changed to GPLv3
* `--max-wait` option added to `rec` command
* Recorded process has `ASCIINEMA_REC` env variable set (useful for "rec"
  indicator in shell's `$PROMPT/$RPROMPT`)
* No more terminal resetting (via `reset` command) before and after recording
* Informative messages are coloured to be distinguishable from normal output
* Improved error messages

## 0.9.8 (2014-02-09)

* Rename user_token to api_token
* Improvements to test suite
* Send User-Agent including client version number, python version and platform
* Handle 503 status as server maintenance
* Handle 404 response as a request for client upgrade

## 0.9.7 (2013-10-07)

* Depend on requests==1.1.0, not 2.0

## 0.9.6 (2013-10-06)

* Remove install script
* Introduce proper python package: https://pypi.python.org/pypi/asciinema
* Make the code compatible with both python 2 and 3
* Use requests lib instead of urrlib(2)

## 0.9.5 (2013-10-04)

* Fixed measurement of total recording time
* Improvements to install script
* Introduction of Homebrew formula

## 0.9.4 (2013-10-03)

* Use python2.7 in shebang

## 0.9.3 (2013-10-03)

* Re-enable resetting of a terminal before and after recording
* Add Arch Linux source package

## 0.9.2 (2013-10-02)

* Use os.uname over running the uname command
* Add basic integration tests
* Make PtyRecorder test stable again
* Move install script out of bin dir

## 0.9.1 (2013-10-01)

* Split monolithic script into separate classes/files
* Remove upload queue
* Use python2 in generated binary's shebang
* Delay config file creation until user_token is requested
* Introduce command classes for handling cli commands
* Split the recorder into classes with well defined responsibilities
* Drop curl dependency, use urllib(2) for http requests

## 0.9.0 (2013-09-24)

* Project rename from "ascii.io" to "asciinema"

## ... limbo? ...

## 0.1 (2012-03-11)

* Initial release<|MERGE_RESOLUTION|>--- conflicted
+++ resolved
@@ -1,19 +1,5 @@
 # asciinema changelog
 
-<<<<<<< HEAD
-## 2.1.0 (2021-10-02)
-
-* Ability to pause/resume terminal capture with `C-\` key shortcut
-* Desktop notifications - only for the above pause feature at the moment
-* Removed dependency on tput/ncurses (thanks @arp242 / Martin Tournoij!)
-* ASCIINEMA_REC env var is back (thanks @landonb / Landon Bouma!)
-* Terminal answerbacks (CSI 6 n) in `asciinema cat` are now hidden (thanks @djpohly / Devin J. Pohly!)
-* Codeset detection works on HP-UX now (thanks @michael-o / Michael Osipov!)
-* Attempt at recording to existing file suggests use of `--overwrite` option now
-* Upload for users with very long `$USER` is fixed
-* Added official support for Python 3.8 and 3.9
-* Dropped official support for EOL-ed Python 3.4 and 3.5
-=======
 ## 2.2.0 (2022-05-07)
 
 * Added official support for Python 3.8, 3.9, 3.10
@@ -30,16 +16,16 @@
 
 ## 2.1.0 (2021-10-02)
 
-* Ability to pause/unpause recording session with ctrl+\
-* Desktop notifications (for pause/unpause)
-* Configurable hotkeys for recording and playback
-* Fixed ASCIINEMA_REC env var setting for recording session
-* Fixed codeset detection on HP-UX
-* Fixed encoding of basic auth header for upload to asciinema server
-* `--overwrite` option is now suggested when dest file exists
-* Terminal answerbacks are now captured by `asciinema cat`
->>>>>>> 76303b29
-* Internal refactorings
+* Ability to pause/resume terminal capture with `C-\` key shortcut
+* Desktop notifications - only for the above pause feature at the moment
+* Removed dependency on tput/ncurses (thanks @arp242 / Martin Tournoij!)
+* ASCIINEMA_REC env var is back (thanks @landonb / Landon Bouma!)
+* Terminal answerbacks (CSI 6 n) in `asciinema cat` are now hidden (thanks @djpohly / Devin J. Pohly!)
+* Codeset detection works on HP-UX now (thanks @michael-o / Michael Osipov!)
+* Attempt at recording to existing file suggests use of `--overwrite` option now
+* Upload for users with very long `$USER` is fixed
+* Added official support for Python 3.8 and 3.9
+* Dropped official support for EOL-ed Python 3.4 and 3.5
 
 ## 2.0.2 (2019-01-12)
 
